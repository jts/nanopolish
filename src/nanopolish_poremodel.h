//---------------------------------------------------------
// Copyright 2015 Ontario Institute for Cancer Research
// Written by Jared Simpson (jared.simpson@oicr.on.ca)
//---------------------------------------------------------
//
// nanopolish_poremodel -- Representation of the Oxford
// Nanopore sequencing model, as described in a FAST5 file
//
#ifndef NANOPOLISH_POREMODEL_H
#define NANOPOLISH_POREMODEL_H

#include <assert.h>
#include "nanopolish_common.h"
#include <inttypes.h>
#include <string>
#include "../fast5/src/fast5.hpp"

//
struct PoreModelStateParams
{
    double level_mean;
    double level_stdv;
    double sd_mean;
    double sd_stdv;

    double level_log_stdv;
    double sd_lambda;
    double sd_log_lambda;
};

//
class PoreModel
{
    public:
        PoreModel(uint32_t _k=5) : is_scaled(false), k(_k) {}

        // These constructors and the output routine take an alphabet 
        // so that kmers are inserted/written in order
        // nicer might be to store the states as a map from kmer -> state

        PoreModel(const std::string filename, const Alphabet& alphabet=gDNAAlphabet);
        PoreModel(fast5::File *f_p, const size_t strand, const Alphabet& alphabet=gDNAAlphabet);

        void write(const std::string filename, const Alphabet& alphabet, const std::string modelname="");

        inline GaussianParameters get_scaled_parameters(const uint32_t kmer_rank) const
        {
            assert(is_scaled);
            return scaled_params[kmer_rank];
        }

        inline PoreModelStateParams get_scaled_state(const uint32_t kmer_rank) const
        {
            assert(is_scaled);
            return scaled_state[kmer_rank];
        }

        inline PoreModelStateParams get_parameters(const uint32_t kmer_rank) const
        {
            return states[kmer_rank];
        }
        
        inline size_t get_num_states() const { return states.size(); }

        // Pre-compute the GaussianParameters to avoid
        // taking numerous logs in the emission calculations
        void bake_gaussian_parameters();

        // update states with those given, or from another model
        void update_states( const PoreModel &other );
        void update_states( const std::vector<PoreModelStateParams> &otherstates );

        //
        // Data
        //

        // model metadata
        std::string model_filename;
        std::string name;
        uint32_t k;

        // per-read scaling parameters
        double scale;
        double shift;
        double drift;
        double var;
        double scale_sd;
        double var_sd;

        // to support swapping models, a .model file might contain a shift_offset field
        // which describes how to change the per-read shift values to match the incoming
        // model. This field stores this data, which might be 0.
        double shift_offset;

        //
<<<<<<< HEAD
        bool is_scaled;

        std::vector<PoreModelStateParams> states;
        std::vector<GaussianParameters> scaled_params;
=======
        PoreModelStateParams state[PORE_MODEL_STATES];
        PoreModelStateParams scaled_state[PORE_MODEL_STATES];
        GaussianParameters scaled_params[PORE_MODEL_STATES];
>>>>>>> 849dec59
};

#endif<|MERGE_RESOLUTION|>--- conflicted
+++ resolved
@@ -93,16 +93,11 @@
         double shift_offset;
 
         //
-<<<<<<< HEAD
         bool is_scaled;
 
         std::vector<PoreModelStateParams> states;
+        std::vector<PoreModelStateParams> scaled_states;
         std::vector<GaussianParameters> scaled_params;
-=======
-        PoreModelStateParams state[PORE_MODEL_STATES];
-        PoreModelStateParams scaled_state[PORE_MODEL_STATES];
-        GaussianParameters scaled_params[PORE_MODEL_STATES];
->>>>>>> 849dec59
 };
 
 #endif