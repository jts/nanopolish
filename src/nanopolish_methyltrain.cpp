//---------------------------------------------------------
// Copyright 2015 Ontario Institute for Cancer Research
// Written by Jared Simpson (jared.simpson@oicr.on.ca)
//---------------------------------------------------------
//
// nanopolish_methyltrain -- train a methylation model
//
#include <stdio.h>
#include <stdlib.h>
#include <string.h>
#include <string>
#include <vector>
#include <inttypes.h>
#include <assert.h>
#include <math.h>
#include <sys/time.h>
#include <algorithm>
#include <fstream>
#include <sstream>
#include <set>
#include <omp.h>
#include <getopt.h>
#include <cstddef>
#include "htslib/faidx.h"
#include "nanopolish_methyltrain.h"
#include "nanopolish_eventalign.h"
#include "nanopolish_iupac.h"
#include "nanopolish_poremodel.h"
#include "nanopolish_transition_parameters.h"
#include "nanopolish_matrix.h"
#include "nanopolish_profile_hmm.h"
#include "nanopolish_anchor.h"
#include "nanopolish_fast5_map.h"
#include "H5pubconf.h"
#include "profiler.h"
#include "progress.h"

#include "nanopolish_scorereads.h"
#include "../eigen/Eigen/Dense"

//
// Structs
//

// The state training data comes in two different
// sizes Full and Minimal. The model training functions
// only actually need the Minimal data but for exploration
// the Full data is useful so left as an option.
struct FullStateTrainingData
{
    //
    // Functions
    //
    FullStateTrainingData(const SquiggleRead& sr,
                          const EventAlignment& ea,
                          uint32_t rank,
                          const std::string& prev_kmer,
                          const std::string& next_kmer)
    {
        // scale the observation to the expected pore model
        this->level_mean = sr.get_fully_scaled_level(ea.event_idx, ea.strand_idx);
        //this->event_stdv = sr.events[strand_idx][ea.event_idx].stdv / sr.pore_model[strand_idx].scale_sd;
        this->level_stdv = 0;
        this->duration = sr.events[ea.strand_idx][ea.event_idx].duration;
        
        this->read_var = (float)sr.pore_model[ea.strand_idx].var;
        this->ref_position = ea.ref_position;
        this->ref_strand = ea.rc;
        
        GaussianParameters model = sr.pore_model[ea.strand_idx].get_scaled_parameters(rank);
        this->z = (sr.get_drift_corrected_level(ea.event_idx, ea.strand_idx) -  model.mean ) / model.stdv;
        this->prev_kmer = prev_kmer;
        this->next_kmer = next_kmer;
    }

    static void write_header(FILE* fp)
    {
        fprintf(fp, "model\tmodel_kmer\tlevel_mean\tlevel_stdv\tduration\tref_pos\tref_strand\tz\tread_var\tprev_kmer\tnext_kmer\n");
    }

    void write_tsv(FILE* fp, const std::string& model_name, const std::string& kmer) const
    {
        fprintf(fp, "%s\t%s\t%.2lf\t%.2lf\t%.3lf\t%d\t%d\t%.2lf\t%.2lf\t%s\t%s\n", 
                    model_name.c_str(), 
                    kmer.c_str(), 
                    level_mean, 
                    level_stdv,
                    duration,
                    ref_position,
                    ref_strand,
                    z,
                    read_var,
                    prev_kmer.c_str(),
                    next_kmer.c_str());
    }

    //
    // Data
    //

    float level_mean;
    float level_stdv;
    float duration;
    float read_var;

    int ref_position;
    int ref_strand;

    float z;
    std::string prev_kmer;
    std::string next_kmer;
};

struct MinimalStateTrainingData
{
    //
    // Functions
    //
    MinimalStateTrainingData(const SquiggleRead& sr,
                             const EventAlignment& ea,
                             uint32_t rank,
                             const std::string& prev_kmer,
                             const std::string& next_kmer)
    {
        // scale the observation to the expected pore model
        this->level_mean = sr.get_fully_scaled_level(ea.event_idx, ea.strand_idx);
        this->read_var = (float)sr.pore_model[ea.strand_idx].var;
    }

    static void write_header(FILE* fp)
    {
        fprintf(fp, "model\tmodel_kmer\tlevel_mean\tread_var\n");
    }

    void write_tsv(FILE* fp, const std::string& model_name, const std::string& kmer) const
    {
        fprintf(fp, "%s\t%s\t%.2lf\t%.2lf\n",
                    model_name.c_str(), 
                    kmer.c_str(), 
                    level_mean, 
                    read_var);
    }

    //
    // Data
    //
    float level_mean;
    float read_var;
};

typedef MinimalStateTrainingData StateTrainingData;

struct StateSummary
{
    StateSummary() { num_matches = 0; num_skips = 0; num_stays = 0; }
    std::vector<StateTrainingData> events;

    int num_matches;
    int num_skips;
    int num_stays;
};

struct GaussianMixture
{
    std::vector<float> weights;
    std::vector<GaussianParameters> params;
};

//
Alphabet* mtrain_alphabet = &gMCpGAlphabet;

//
// Typedefs
//
typedef std::map<std::string, std::vector<StateSummary>> ModelTrainingMap;

//
// Getopt
//
#define SUBPROGRAM "methyltrain"

static const char *METHYLTRAIN_VERSION_MESSAGE =
SUBPROGRAM " Version " PACKAGE_VERSION "\n"
"Written by Jared Simpson.\n"
"\n"
"Copyright 2015 Ontario Institute for Cancer Research\n";

static const char *METHYLTRAIN_USAGE_MESSAGE =
"Usage: " PACKAGE_NAME " " SUBPROGRAM " [OPTIONS] --reads reads.fa --bam alignments.bam --genome genome.fa\n"
"Train a methylation model\n"
"\n"
"  -v, --verbose                        display verbose output\n"
"      --version                        display version\n"
"      --help                           display this help and exit\n"
"  -m, --models-fofn=FILE               read the models to be trained from the FOFN\n"
"      --train-unmethylated             train unmethylated 5-mers instead of methylated\n"
"  -c  --calibrate                      recalibrate aligned reads to model before training\n"
"      --no-update-models               do not write out trained models\n"
"      --output-scores                  optionally output read scores during training\n"
"  -r, --reads=FILE                     the 2D ONT reads are in fasta FILE\n"
"  -b, --bam=FILE                       the reads aligned to the genome assembly are in bam FILE\n"
"  -g, --genome=FILE                    the genome we are computing a consensus for is in FILE\n"
"  -t, --threads=NUM                    use NUM threads (default: 1)\n"
"  -s, --out-suffix=STR                 name output files like model.out_suffix\n"
"      --progress                       print out a progress message\n"
"\nReport bugs to " PACKAGE_BUGREPORT "\n\n";

namespace opt
{
    static unsigned int verbose;
    static unsigned int calibrate=0;
    static std::string reads_file;
    static std::string bam_file;
    static std::string genome_file;
    static std::string models_fofn;
    static std::string region;
    static std::string out_suffix = ".methyltrain";
    static bool write_models = true;
    static bool train_unmethylated = false;
    static bool output_scores = false;
    static int progress = 0;
    static int num_threads = 1;
    static int batch_size = 128;
}

static const char* shortopts = "r:b:g:t:m:vnc";

enum { OPT_HELP = 1, OPT_VERSION, OPT_PROGRESS, OPT_NO_UPDATE_MODELS, OPT_TRAIN_UNMETHYLATED, OPT_OUTPUT_SCORES };

static const struct option longopts[] = {
    { "verbose",            no_argument,       NULL, 'v' },
    { "calibrate",          no_argument,       NULL, 'c' },
    { "reads",              required_argument, NULL, 'r' },
    { "bam",                required_argument, NULL, 'b' },
    { "genome",             required_argument, NULL, 'g' },
    { "window",             required_argument, NULL, 'w' },
    { "threads",            required_argument, NULL, 't' },
    { "models-fofn",        required_argument, NULL, 'm' },
    { "out-suffix",         required_argument, NULL, 's' },
    { "output-scores",      no_argument,       NULL, OPT_OUTPUT_SCORES },
    { "no-update-models",   no_argument,       NULL, OPT_NO_UPDATE_MODELS },
    { "train-unmethylated", no_argument,       NULL, OPT_TRAIN_UNMETHYLATED },
    { "progress",           no_argument,       NULL, OPT_PROGRESS },
    { "help",               no_argument,       NULL, OPT_HELP },
    { "version",            no_argument,       NULL, OPT_VERSION },
    { NULL, 0, NULL, 0 }
};

GaussianMixture train_gaussian_mixture(const std::vector<StateTrainingData>& data,
                                       const GaussianMixture& input_mixture)
{

    size_t n_components = input_mixture.params.size();
    size_t n_data = data.size();
    assert(input_mixture.weights.size() == n_components);
    GaussianMixture curr_mixture = input_mixture;   

    for(size_t iteration = 0; iteration < 10; ++iteration) {
        std::vector<double> mean_sum(n_components, 0.0f);
        std::vector<double> var_sum(n_components, 0.0f);
        
        GaussianMixture new_mixture = curr_mixture;
        for(size_t j = 0; j < n_components; ++j) {
            new_mixture.weights[j] = 0.0f;
        }

        std::vector<std::vector<double> > resp;

        for(size_t i = 0; i < n_data; ++i) {
            // Calculate the posterior probability that
            // data i came from each component of the mixture
            
            // P(data i | component j) P(component j)
            std::vector<double> t(n_components, 0.0f);
            double t_sum = -INFINITY;
            for(size_t j = 0; j < n_components; ++j) {
                t[j] = log_normal_pdf(data[i].level_mean, curr_mixture.params[j]) + log(curr_mixture.weights[j]);
                if(t[j] != -INFINITY && ! std::isnan(t[j])) {
                    t_sum = add_logs(t_sum, t[j]);
                }
            }

            // store P(component j | data i)
            for(size_t j = 0; j < n_components; ++j) {
                t[j] = exp(t[j] - t_sum);
                new_mixture.weights[j] += t[j];
            }
            resp.push_back(t);
        }
        
        for(size_t j = 0; j < n_components; ++j) {
            new_mixture.weights[j] /= n_data;
        }

        // Calculate mean
        for(size_t i = 0; i < n_data; ++i) {
            for(size_t j = 0; j < n_components; ++j) {
                double w_ij = resp[i][j];
                mean_sum[j] += w_ij * data[i].level_mean;
            }
        }
        
        std::vector<double> new_mean(2);
        for(size_t j = 0; j < n_components; ++j) {
            new_mean[j] = mean_sum[j] / (n_data * new_mixture.weights[j]);
        }

        // Calculate variance
        for(size_t i = 0; i < n_data; ++i) {
            for(size_t j = 0; j < n_components; ++j) {
                double w_ij = resp[i][j];
                var_sum[j] += w_ij * pow( (data[i].level_mean - new_mean[j]) / data[i].read_var, 2.0);
            }
        }
        
        std::vector<double> new_var(2);
        for(size_t j = 0; j < n_components; ++j) {
            new_var[j] = var_sum[j] / (n_data * new_mixture.weights[j]);
        }

        for(size_t j = 0; j < n_components; ++j) {
            new_mixture.params[j] = GaussianParameters(new_mean[j], sqrt(new_var[j]));
            //fprintf(stderr, "MIXTURE\t%zu\t%.2lf\t%.2lf\t%.2lf\n", j, curr_mixture.weights[j], curr_mixture.params[j].mean, curr_mixture.params[j].stdv);
        }

        curr_mixture = new_mixture;
    }
    return curr_mixture;
}

// recalculate shift, scale, drift, scale_sd from an alignment and the read
void recalibrate_model(SquiggleRead &sr,
                       const int strand_idx,
                       const std::vector<EventAlignment> &alignment_output, 
                       bool scale_var) 
{
    std::vector<double> raw_events, times, level_means, level_stdvs;
    uint32_t k = sr.pore_model[strand_idx].k;

    //std::cout << "Previous pore model parameters: " << sr.pore_model[strand_idx].shift << ", " 
    //                                                << sr.pore_model[strand_idx].scale << ", " 
    //                                                << sr.pore_model[strand_idx].drift << ", " 
    //                                                << sr.pore_model[strand_idx].var   << std::endl;

    // extract necessary vectors from the read and the pore model; note do not want scaled values
    for ( const auto &ea : alignment_output ) {
        if(ea.hmm_state == 'M') {
            std::string model_kmer = ea.rc ? mtrain_alphabet->reverse_complement(ea.ref_kmer) : ea.ref_kmer;
            uint32_t rank = mtrain_alphabet->kmer_rank(model_kmer.c_str(), k);

            raw_events.push_back ( sr.get_uncorrected_level(ea.event_idx, strand_idx) );
            times.push_back      ( sr.get_time(ea.event_idx, strand_idx) );
            level_means.push_back( sr.pore_model[strand_idx].states[rank].level_mean );
            level_stdvs.push_back( sr.pore_model[strand_idx].states[rank].level_stdv );
        }
    }

    const int minNumEventsToRescale = 500;
    if (raw_events.size() < minNumEventsToRescale) 
        return;

    // Assemble linear system corresponding to weighted least squares problem
    // Can just directly call a weighted least squares solver, but there's enough
    // structure in our problem it's a little faster just to build the normal eqn
    // matrices ourselves
    Eigen::Matrix3d A;
    Eigen::Vector3d b;

    for (int i=0; i<3; i++) {
        b(i) = 0.;
        for (int j=0; j<3; j++)
            A(i,j) = 0.;
    }

    for (size_t i=0; i<raw_events.size(); i++) {
        double inv_var = 1./(level_stdvs[i]*level_stdvs[i]);
        double mu = level_means[i];
        double t  = times[i];
        double e  = raw_events[i];

        A(0,0) += inv_var;  A(0,1) += mu*inv_var;    A(0,2) += t*inv_var;
                            A(1,1) += mu*mu*inv_var; A(1,2) += mu*t*inv_var;
                                                     A(2,2) += t*t*inv_var;

        b(0) += e*inv_var;
        b(1) += mu*e*inv_var;
        b(2) += t*e*inv_var;
    }
    A(1,0) = A(0,1);
    A(2,0) = A(0,2);
    A(2,1) = A(1,2);

    // perform the linear solve
    Eigen::Vector3d x = A.fullPivLu().solve(b);

    double shift = x(0);
    double scale = x(1);
    double drift = x(2);

    sr.pore_model[strand_idx].shift = shift;
    sr.pore_model[strand_idx].scale = scale;
    sr.pore_model[strand_idx].drift = drift;

    if (scale_var) {
        double var = 0.;
        for (size_t i=0; i<raw_events.size(); i++) {
            double yi = (raw_events[i] - shift - scale*level_means[i] - drift*times[i]);
            var+= yi*yi/(level_stdvs[i]*level_stdvs[i]);
        }
        var /= raw_events.size();

        sr.pore_model[strand_idx].var   = var;
    }

    if (sr.pore_model[strand_idx].is_scaled)
        sr.pore_model[strand_idx].bake_gaussian_parameters();

    //std::cout << "Updated pore model parameters:  " << sr.pore_model[strand_idx].shift << ", " 
    //                                                << sr.pore_model[strand_idx].scale << ", " 
    //                                                << sr.pore_model[strand_idx].drift << ", " 
    //                                                << sr.pore_model[strand_idx].var   << std::endl;
}

// Realign the read in event space
void train_read(const ModelMap& model_map,
                const Fast5Map& name_map, 
                const faidx_t* fai, 
                const bam_hdr_t* hdr, 
                const bam1_t* record, 
                size_t read_idx,
                int region_start,
                int region_end,
                size_t round,
                ModelTrainingMap& training)
{
    // Load a squiggle read for the mapped read
    std::string read_name = bam_get_qname(record);
    std::string fast5_path = name_map.get_path(read_name);

    // load read
    SquiggleRead sr(read_name, fast5_path);

    for(size_t strand_idx = 0; strand_idx < NUM_STRANDS; ++strand_idx) {
        
        // replace model with the training model
        std::string curr_model = sr.pore_model[strand_idx].name;
        auto model_iter = model_map.find(curr_model);

        if(model_iter != model_map.end()) {
            sr.pore_model[strand_idx].update_states(model_iter->second);
        } else {
            printf("Error: model %s not found\n", curr_model.c_str());
            assert(false && "Model not found");
        }
        
        // set k
        uint32_t k = sr.pore_model[strand_idx].k;

        // Align to the new model
        EventAlignmentParameters params;
        params.sr = &sr;
        params.fai = fai;
        params.hdr = hdr;
        params.record = record;
        params.strand_idx = strand_idx;
 
        params.alphabet = mtrain_alphabet;
        params.read_idx = read_idx;
        params.region_start = region_start;
        params.region_end = region_end;
        std::vector<EventAlignment> alignment_output = align_read_to_ref(params);
        if (alignment_output.size() == 0)
            return;

        // Update pore model based on alignment
        double orig_score;
        if (opt::output_scores) {
            orig_score = model_score(sr, strand_idx, fai, alignment_output, 500);
            #pragma omp critical(print)
            std::cout << round << " " << curr_model << " " << read_idx << " " << strand_idx << " Original " << orig_score << std::endl;
        }

        if ( opt::calibrate ) {
            recalibrate_model(sr, strand_idx, alignment_output, false);

            if (opt::output_scores) {
                double rescaled_score = model_score(sr, strand_idx, fai, alignment_output, 500);
                #pragma omp critical(print)
                {
                    std::cout << round << " " << curr_model << " " << read_idx << " " << strand_idx << " Rescaled " << rescaled_score << std::endl;
                    std::cout << round << " " << curr_model << " " << read_idx << " " << strand_idx << " Delta " << rescaled_score-orig_score << std::endl;
                }
            }
        }
        // Update model observations
        //emit_event_alignment_tsv(stdout, sr, params, alignment_output);

        // Get the training data for this model
        auto& emission_map = training[curr_model];
        for(size_t i = 0; i < alignment_output.size(); ++i) {
            const EventAlignment& ea = alignment_output[i];
            std::string model_kmer = ea.model_kmer;

            // Grab the previous/next model kmer
            // If the read is from the same strand as the reference
            // the next kmer comes from the next alignment_output (and vice-versa)
            // other the indices are swapped
            int next_stride = ea.rc ? -1 : 1;

            std::string prev_kmer = "";
            std::string next_kmer = "";

            if(i > 0 && i < alignment_output.size() - 1) {
                assert(alignment_output[i + next_stride].event_idx - ea.event_idx == 1);
                assert(alignment_output[i - next_stride].event_idx - ea.event_idx == -1);

                // check for exactly one base of movement along the reference
                if( abs(alignment_output[i + next_stride].ref_position - ea.ref_position) == 1) {
                    next_kmer = alignment_output[i + next_stride].model_kmer;
                }

<<<<<<< HEAD
                uint32_t rank = mtrain_alphabet->kmer_rank(model_kmer.c_str(), k);
                auto& kmer_summary = emission_map[rank];
                
                // Should we use this event for training?
                bool use_for_training = i > 5 && 
                                        i + 5 < alignment_output.size() &&
                                        alignment_output[i].hmm_state == 'M' &&
                                        prev_kmer != "" &&
                                        next_kmer != "";

                if(use_for_training) {

                    StateTrainingData std(sr, ea, rank, prev_kmer, next_kmer);
                    kmer_summary.events.push_back(std);
=======
                if( abs(alignment_output[i - next_stride].ref_position - ea.ref_position) == 1) {
                    prev_kmer = alignment_output[i - next_stride].model_kmer;
>>>>>>> 9ff9ed9d
                }
            }

            uint32_t rank = mtrain_alphabet->kmer_rank(model_kmer.c_str(), k);
            auto& kmer_summary = emission_map[rank];
            
            // Should we use this event for training?
            bool use_for_training = i > 5 && 
                                    i + 5 < alignment_output.size() &&
                                    alignment_output[i].hmm_state == 'M' &&
                                    alignment_output[i - 1].hmm_state == 'M' &&
                                    alignment_output[i + 1].hmm_state == 'M' &&
                                    prev_kmer != "" &&
                                    next_kmer != "";

            if(use_for_training) {
                StateTrainingData std(sr, ea, rank, prev_kmer, next_kmer);
                #pragma omp critical(kmer)
                kmer_summary.events.push_back(std);
            }

            if(ea.hmm_state == 'M')  {
                #pragma omp atomic
                kmer_summary.num_matches += 1;
            } else if(ea.hmm_state == 'E') {
                #pragma omp atomic
                kmer_summary.num_stays += 1;
            }

        }
    } // for strands
}

void parse_methyltrain_options(int argc, char** argv)
{
    bool die = false;
    for (char c; (c = getopt_long(argc, argv, shortopts, longopts, NULL)) != -1;) {
        std::istringstream arg(optarg != NULL ? optarg : "");
        switch (c) {
            case 'r': arg >> opt::reads_file; break;
            case 'g': arg >> opt::genome_file; break;
            case 'b': arg >> opt::bam_file; break;
            case '?': die = true; break;
            case 't': arg >> opt::num_threads; break;
            case 'm': arg >> opt::models_fofn; break;
            case 's': arg >> opt::out_suffix; break;
            case 'v': opt::verbose++; break;
            case 'c': opt::calibrate = 1; break;
            case OPT_OUTPUT_SCORES: opt::output_scores = true; break;
            case OPT_TRAIN_UNMETHYLATED: opt::train_unmethylated = true; break;
            case OPT_NO_UPDATE_MODELS: opt::write_models = false; break;
            case OPT_PROGRESS: opt::progress = true; break;
            case OPT_HELP:
                std::cout << METHYLTRAIN_USAGE_MESSAGE;
                exit(EXIT_SUCCESS);
            case OPT_VERSION:
                std::cout << METHYLTRAIN_VERSION_MESSAGE;
                exit(EXIT_SUCCESS);
        }
    }

    if(argc - optind > 0) {
        opt::region = argv[optind++];
    }

    if (argc - optind > 0) {
        std::cerr << SUBPROGRAM ": too many arguments\n";
        die = true;
    }

    if(opt::num_threads <= 0) {
        std::cerr << SUBPROGRAM ": invalid number of threads: " << opt::num_threads << "\n";
        die = true;
    }

    if(opt::reads_file.empty()) {
        std::cerr << SUBPROGRAM ": a --reads file must be provided\n";
        die = true;
    }
    
    if(opt::genome_file.empty()) {
        std::cerr << SUBPROGRAM ": a --genome file must be provided\n";
        die = true;
    }

    if(opt::bam_file.empty()) {
        std::cerr << SUBPROGRAM ": a --bam file must be provided\n";
        die = true;
    }
    
    if(opt::models_fofn.empty()) {
        std::cerr << SUBPROGRAM ": a --models-fofn file must be provided\n";
        die = true;
    }

    if (die) 
    {
        std::cout << "\n" << METHYLTRAIN_USAGE_MESSAGE;
        exit(EXIT_FAILURE);
    }
}

ModelMap train_one_round(const ModelMap& models, const Fast5Map& name_map, size_t round)
{
    // Initialize the training summary stats for each kmer for each model
    ModelTrainingMap model_training_data;
    for(auto model_iter = models.begin(); model_iter != models.end(); model_iter++) {
        std::vector<StateSummary> summaries(model_iter->second.get_num_states()); // one per kmer in the model
        model_training_data[model_iter->first] = summaries;
    }

    // Open the BAM and iterate over reads

    // load bam file
    htsFile* bam_fh = sam_open(opt::bam_file.c_str(), "r");
    assert(bam_fh != NULL);

    // load bam index file
    std::string index_filename = opt::bam_file + ".bai";
    hts_idx_t* bam_idx = bam_index_load(index_filename.c_str());
    assert(bam_idx != NULL);

    // read the bam header
    bam_hdr_t* hdr = sam_hdr_read(bam_fh);
    
    // load reference fai file
    faidx_t *fai = fai_load(opt::genome_file.c_str());

    hts_itr_t* itr;

    // If processing a region of the genome, only emit events aligned to this window
    int clip_start = -1;
    int clip_end = -1;

    if(opt::region.empty()) {
        // TODO: is this valid?
        itr = sam_itr_queryi(bam_idx, HTS_IDX_START, 0, 0);
    } else {

        fprintf(stderr, "Region: %s\n", opt::region.c_str());
        itr = sam_itr_querys(bam_idx, hdr, opt::region.c_str());
        hts_parse_reg(opt::region.c_str(), &clip_start, &clip_end);
    }

#ifndef H5_HAVE_THREADSAFE
    if(opt::num_threads > 1) {
        fprintf(stderr, "You enabled multi-threading but you do not have a threadsafe HDF5\n");
        fprintf(stderr, "Please recompile nanopolish's built-in libhdf5 or run with -t 1\n");
        exit(1);
    }
#endif

    // Initialize iteration
    std::vector<bam1_t*> records(opt::batch_size, NULL);
    for(size_t i = 0; i < records.size(); ++i) {
        records[i] = bam_init1();
    }

    int result;
    size_t num_reads_realigned = 0;
    size_t num_records_buffered = 0;
    Progress progress("[methyltrain]");

    do {
        assert(num_records_buffered < records.size());
        
        // read a record into the next slot in the buffer
        result = sam_itr_next(bam_fh, itr, records[num_records_buffered]);
        num_records_buffered += result >= 0;

        // realign if we've hit the max buffer size or reached the end of file
        if(num_records_buffered == records.size() || result < 0) {
            #pragma omp parallel for            
            for(size_t i = 0; i < num_records_buffered; ++i) {
                bam1_t* record = records[i];
                size_t read_idx = num_reads_realigned + i;
                if( (record->core.flag & BAM_FUNMAP) == 0) {
                    train_read(models, name_map, fai, hdr, record, read_idx, clip_start, clip_end, round, model_training_data);
                }
            }

            num_reads_realigned += num_records_buffered;
            num_records_buffered = 0;
        }

        if(opt::progress) {
            fprintf(stderr, "Realigned %zu reads in %.1lfs\r", num_reads_realigned, progress.get_elapsed_seconds());
        }
    } while(result >= 0);
    
    assert(num_records_buffered == 0);
    progress.end();

    std::stringstream training_fn;
    training_fn << opt::bam_file << ".methyltrain.tsv";
    
    std::stringstream summary_fn;
    summary_fn << opt::bam_file << ".methyltrain.summary";

    FILE* summary_fp = fopen(summary_fn.str().c_str(), "w");
    FILE* training_fp = fopen(training_fn.str().c_str(), "w");

    // training header
    StateTrainingData::write_header(training_fp);
    
    // Process the training results
    ModelMap trained_models;
    
    for(auto model_training_iter = model_training_data.begin(); 
             model_training_iter != model_training_data.end(); model_training_iter++) {
        
        // Initialize trained model from input model
        auto model_iter = models.find(model_training_iter->first);
        assert(model_iter != models.end());

        std::string model_name = model_training_iter->first;
        std::string model_short_name = "";

        if(model_name == "r7.3_template_median68pA.model") {
            model_short_name = "t";
        } else if(model_name == "r7.3_complement_median68pA_pop1.model") {
            model_short_name = "c.p1";
        } else if(model_name == "r7.3_complement_median68pA_pop2.model") {
            model_short_name = "c.p2";
        } else if(model_name == "r7.3_e6_70bps_6mer_template_median68pA.model") {
            model_short_name = "t.006";
        } else if(model_name == "r7.3_e6_70bps_6mer_complement_median68pA_pop1.model") {
            model_short_name = "c.p1.006";
        } else if(model_name == "r7.3_e6_70bps_6mer_complement_median68pA_pop2.model") {
            model_short_name = "c.p2.006";
        } else {
            printf("Unknown model: %s\n", model_name.c_str());
            assert(false);
        }

        trained_models[model_training_iter->first] = model_iter->second;
        PoreModel& new_pm = trained_models[model_training_iter->first];

        // Update means for each kmer
        uint32_t k = new_pm.k;
        std::string kmer(k, 'A');
        const std::vector<StateSummary>& summaries = model_training_iter->second;
        for(size_t ki = 0; ki < summaries.size(); ++ki) {

            // write a training file
            for(size_t ei = 0; ei < summaries[ki].events.size(); ++ei) {
                summaries[ki].events[ei].write_tsv(training_fp, model_short_name, kmer);
            }

            // write to the summary file
            fprintf(summary_fp, "%s\t%s\t%d\t%d\t%d\n", model_short_name.c_str(), kmer.c_str(), summaries[ki].num_matches, summaries[ki].num_skips, summaries[ki].num_stays);

            GaussianMixture mixture;

            // train a mixture model where a minority of k-mers aren't methylated
            
            // unmethylated component
            double um_rate = 0.05f;
            std::string um_kmer = gMCpGAlphabet.unmethylate(kmer);
            size_t um_ki = gMCpGAlphabet.kmer_rank(um_kmer.c_str(), k);
            GaussianParameters um_params(model_iter->second.get_parameters(um_ki).level_mean, 
                                           model_iter->second.get_parameters(um_ki).level_stdv);

            mixture.weights.push_back(um_rate);
            mixture.params.push_back(um_params);

            GaussianParameters m_params(model_iter->second.get_parameters(ki).level_mean, 
                                           model_iter->second.get_parameters(ki).level_stdv);

            mixture.weights.push_back(1 - um_rate);
            mixture.params.push_back(m_params);
 
            if(opt::verbose > 1) {
                           
                fprintf(stderr, "INIT__MIX %s\t%s\t[%.2lf %.2lf %.2lf]\t[%.2lf %.2lf %.2lf]\n", model_training_iter->first.c_str(), kmer.c_str(), 
                                                                  mixture.weights[0], mixture.params[0].mean, mixture.params[0].stdv,
                                                                  mixture.weights[1], mixture.params[1].mean, mixture.params[1].stdv);
            }

            GaussianMixture trained_mixture = train_gaussian_mixture(summaries[ki].events, mixture);
            
            if(opt::verbose > 1) {
                fprintf(stderr, "TRAIN_MIX %s\t%s\t[%.2lf %.2lf %.2lf]\t[%.2lf %.2lf %.2lf]\n", model_training_iter->first.c_str(), kmer.c_str(), 
                                                                  trained_mixture.weights[0], trained_mixture.params[0].mean, trained_mixture.params[0].stdv,
                                                                  trained_mixture.weights[1], trained_mixture.params[1].mean, trained_mixture.params[1].stdv);
            }
                
            bool is_m_kmer = kmer.find('M') != std::string::npos;
            bool update_kmer = (is_m_kmer == !opt::train_unmethylated); 
            if(update_kmer && summaries[ki].events.size() > 100) {
                new_pm.states[ki].level_mean = trained_mixture.params[1].mean;
                new_pm.states[ki].level_stdv = trained_mixture.params[1].stdv;
            }

            /*
            if(kmer.find("CG") != std::string::npos) {
                float mu_prime = summaries[ki].mean_sum / summaries[ki].n;
                float var_prime = summaries[ki].var_sum / summaries[ki].n;
                new_pm[ki].level_mean = mu_prime;
                new_pm[ki].level_stdv = sqrt(var_prime);
                fprintf(stderr, "%s %s %.2lf %.2lf\n", model_training_iter->first.c_str(), kmer.c_str(), new_pm[ki].level_mean, new_pm[ki].level_stdv);
            }
            */
            mtrain_alphabet->lexicographic_next(kmer);
        }
    }


    // cleanup records
    for(size_t i = 0; i < records.size(); ++i) {
        bam_destroy1(records[i]);
    }

    // cleanup
    sam_itr_destroy(itr);
    bam_hdr_destroy(hdr);
    fai_destroy(fai);
    sam_close(bam_fh);
    hts_idx_destroy(bam_idx);
    fclose(training_fp);
    fclose(summary_fp);
    return trained_models;
}

void write_models(ModelMap& models)
{
    // Write the model
    for(auto model_iter = models.begin(); 
             model_iter != models.end(); model_iter++) {

        assert(!model_iter->second.model_filename.empty());
        std::string outname   =  model_iter->second.model_filename + opt::out_suffix;
        std::string modelname =  model_iter->first + (!opt::train_unmethylated ? opt::out_suffix : "");
        models[model_iter->first].write( outname, modelname );
    }
}

int methyltrain_main(int argc, char** argv)
{
    parse_methyltrain_options(argc, argv);
    omp_set_num_threads(opt::num_threads);

    Fast5Map name_map(opt::reads_file);
    ModelMap models = read_models_fofn(opt::models_fofn, mtrain_alphabet);
    
    const size_t TRAINING_ROUNDS = 10;
    for(size_t round = 0; round < TRAINING_ROUNDS; round++) {
        fprintf(stderr, "Starting round %zu\n", round);
        ModelMap trained_models = train_one_round(models, name_map, round);
        if(opt::write_models) {
            write_models(trained_models);
        }
        models = trained_models;
    }
    return EXIT_SUCCESS;
}
<|MERGE_RESOLUTION|>--- conflicted
+++ resolved
@@ -519,7 +519,6 @@
                     next_kmer = alignment_output[i + next_stride].model_kmer;
                 }
 
-<<<<<<< HEAD
                 uint32_t rank = mtrain_alphabet->kmer_rank(model_kmer.c_str(), k);
                 auto& kmer_summary = emission_map[rank];
                 
@@ -534,10 +533,6 @@
 
                     StateTrainingData std(sr, ea, rank, prev_kmer, next_kmer);
                     kmer_summary.events.push_back(std);
-=======
-                if( abs(alignment_output[i - next_stride].ref_position - ea.ref_position) == 1) {
-                    prev_kmer = alignment_output[i - next_stride].model_kmer;
->>>>>>> 9ff9ed9d
                 }
             }
 
