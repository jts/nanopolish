//---------------------------------------------------------
// Copyright 2015 Ontario Institute for Cancer Research
// Written by Jared Simpson (jared.simpson@oicr.on.ca)
//---------------------------------------------------------
//
// nanopolish_methyltrain -- train a methylation model
//
#include <stdio.h>
#include <stdlib.h>
#include <string.h>
#include <string>
#include <vector>
#include <inttypes.h>
#include <assert.h>
#include <cmath>
#include <sys/time.h>
#include <algorithm>
#include <fstream>
#include <sstream>
#include <iomanip>
#include <set>
#include <map>
#include <thread>
#include <getopt.h>
#include <cstddef>
#include "htslib/faidx.h"
#include "nanopolish_methyltrain.h"
#include "nanopolish_eventalign.h"
#include "nanopolish_iupac.h"
#include "nanopolish_poremodel.h"
#include "nanopolish_transition_parameters.h"
#include "nanopolish_matrix.h"
#include "nanopolish_profile_hmm.h"
#include "nanopolish_anchor.h"
#include "nanopolish_fast5_map.h"
#include "training_core.hpp"
#include "H5pubconf.h"
#include "profiler.h"
#include "progress.h"
#include "logger.hpp"
#include "pfor.hpp"

#include "nanopolish_scorereads.h"
#include "../eigen/Eigen/Dense"

//
// Enus
//
enum TrainingTarget
{
    TT_UNMETHYLATED_KMERS,
    TT_METHYLATED_KMERS,
    TT_ALL_KMERS
};

//
// Structs
//

struct StateSummary
{
    StateSummary() { num_matches = 0; num_skips = 0; num_stays = 0; }
    std::vector<StateTrainingData> events;

    int num_matches;
    int num_skips;
    int num_stays;
};

//
const Alphabet* mtrain_alphabet = NULL;

//
// Typedefs
//
typedef std::map<std::string, std::vector<StateSummary>> ModelTrainingMap;

//
// Getopt
//
#define SUBPROGRAM "methyltrain"

static const char *METHYLTRAIN_VERSION_MESSAGE =
SUBPROGRAM " Version " PACKAGE_VERSION "\n"
"Written by Jared Simpson.\n"
"\n"
"Copyright 2015 Ontario Institute for Cancer Research\n";

static const char *METHYLTRAIN_USAGE_MESSAGE =
"Usage: " PACKAGE_NAME " " SUBPROGRAM " [OPTIONS] --reads reads.fa --bam alignments.bam --genome genome.fa\n"
"Train a methylation model\n"
"\n"
"  -v, --verbose                        display verbose output\n"
"      --version                        display version\n"
"      --help                           display this help and exit\n"
"  -m, --models-fofn=FILE               read the models to be trained from the FOFN\n"
"      --train-kmers=STR                train methylated, unmethylated or all kmers\n"
"  -c  --calibrate                      recalibrate aligned reads to model before training\n"
"      --no-update-models               do not write out trained models\n"
"      --output-scores                  optionally output read scores during training\n"
"  -r, --reads=FILE                     the 2D ONT reads are in fasta FILE\n"
"  -b, --bam=FILE                       the reads aligned to the genome assembly are in bam FILE\n"
"  -g, --genome=FILE                    the reference genome is in FILE\n"
"  -t, --threads=NUM                    use NUM threads (default: 1)\n"
"  -s, --out-suffix=STR                 name output files like <strand>.out_suffix\n"
"      --out-fofn=FILE                  write the names of the output models into FILE\n"
"      --progress                       print out a progress message\n"
"      --stdv                           enable stdv modelling\n"
"\nReport bugs to " PACKAGE_BUGREPORT "\n\n";

namespace opt
{
    static unsigned int verbose;
    static unsigned int calibrate=0;
    static std::string reads_file;
    static std::string bam_file;
    static std::string genome_file;
    static std::string models_fofn;
    static std::string region;
    static std::string out_suffix = ".trained";
    static std::string out_fofn = "trained.fofn";
    static TrainingTarget training_target = TT_METHYLATED_KMERS;
    static bool write_models = true;
    static bool output_scores = false;
    static int progress = 0;
    static int num_threads = 1;
    static int batch_size = 128;
}

static const char* shortopts = "r:b:g:t:m:vnc";

enum { OPT_HELP = 1, 
       OPT_VERSION, 
       OPT_PROGRESS, 
       OPT_NO_UPDATE_MODELS, 
       OPT_TRAIN_KMERS, 
       OPT_OUTPUT_SCORES,
       OPT_OUT_FOFN,
       OPT_STDV,
       OPT_LOG_LEVEL
     };

static const struct option longopts[] = {
    { "verbose",            no_argument,       NULL, 'v' },
    { "calibrate",          no_argument,       NULL, 'c' },
    { "reads",              required_argument, NULL, 'r' },
    { "bam",                required_argument, NULL, 'b' },
    { "genome",             required_argument, NULL, 'g' },
    { "window",             required_argument, NULL, 'w' },
    { "threads",            required_argument, NULL, 't' },
    { "models-fofn",        required_argument, NULL, 'm' },
    { "out-suffix",         required_argument, NULL, 's' },
    { "stdv",               no_argument,       NULL, OPT_STDV },
    { "out-fofn",           required_argument, NULL, OPT_OUT_FOFN },
    { "train-kmers",        required_argument, NULL, OPT_TRAIN_KMERS },
    { "output-scores",      no_argument,       NULL, OPT_OUTPUT_SCORES },
    { "no-update-models",   no_argument,       NULL, OPT_NO_UPDATE_MODELS },
    { "progress",           no_argument,       NULL, OPT_PROGRESS },
    { "help",               no_argument,       NULL, OPT_HELP },
    { "version",            no_argument,       NULL, OPT_VERSION },
    { "log-level",          required_argument, NULL, OPT_LOG_LEVEL },
    { NULL, 0, NULL, 0 }
};

std::string get_model_short_name(const std::string& model_name)
{
    static std::map< std::string, std::string > model_name_map = {
        { "r7.3_template_median68pA.model", "t.005" },
        { "r7.3_complement_median68pA_pop1.model", "c.p1.005" },
        { "r7.3_complement_median68pA_pop2.model", "c.p2.005" },
        { "r7.3_e6_70bps_6mer_template_median68pA.model", "t.006" },
        { "r7.3_e6_70bps_6mer_complement_median68pA_pop1.model", "c.p1.006" },
        { "r7.3_e6_70bps_6mer_complement_median68pA_pop2.model", "c.p2.006" }
    };
    auto iter = model_name_map.find(model_name);
    if(iter == model_name_map.end()) {
        fprintf(stderr, "Error: unknown model %s\n", model_name.c_str());
        exit(EXIT_FAILURE);
    }
    return iter->second;
}

// recalculate shift, scale, drift, scale_sd from an alignment and the read
void recalibrate_model(SquiggleRead &sr,
                       const int strand_idx,
                       const std::vector<EventAlignment> &alignment_output, 
                       bool scale_var) 
{
    std::vector<double> raw_events, times, level_means, level_stdvs;
    uint32_t k = sr.pore_model[strand_idx].k;

    //std::cout << "Previous pore model parameters: " << sr.pore_model[strand_idx].shift << ", " 
    //                                                << sr.pore_model[strand_idx].scale << ", " 
    //                                                << sr.pore_model[strand_idx].drift << ", " 
    //                                                << sr.pore_model[strand_idx].var   << std::endl;

    // extract necessary vectors from the read and the pore model; note do not want scaled values
    for ( const auto &ea : alignment_output ) {
        if(ea.hmm_state == 'M') {
            std::string model_kmer = ea.rc ? mtrain_alphabet->reverse_complement(ea.ref_kmer) : ea.ref_kmer;
            uint32_t rank = mtrain_alphabet->kmer_rank(model_kmer.c_str(), k);

            raw_events.push_back ( sr.get_uncorrected_level(ea.event_idx, strand_idx) );
            times.push_back      ( sr.get_time(ea.event_idx, strand_idx) );
            level_means.push_back( sr.pore_model[strand_idx].states[rank].level_mean );
            level_stdvs.push_back( sr.pore_model[strand_idx].states[rank].level_stdv );
        }
    }

    const int minNumEventsToRescale = 500;
    if (raw_events.size() < minNumEventsToRescale) 
        return;

    // Assemble linear system corresponding to weighted least squares problem
    // Can just directly call a weighted least squares solver, but there's enough
    // structure in our problem it's a little faster just to build the normal eqn
    // matrices ourselves
    Eigen::Matrix3d A;
    Eigen::Vector3d b;

    for (int i=0; i<3; i++) {
        b(i) = 0.;
        for (int j=0; j<3; j++)
            A(i,j) = 0.;
    }

    for (size_t i=0; i<raw_events.size(); i++) {
        double inv_var = 1./(level_stdvs[i]*level_stdvs[i]);
        double mu = level_means[i];
        double t  = times[i];
        double e  = raw_events[i];

        A(0,0) += inv_var;  A(0,1) += mu*inv_var;    A(0,2) += t*inv_var;
                            A(1,1) += mu*mu*inv_var; A(1,2) += mu*t*inv_var;
                                                     A(2,2) += t*t*inv_var;

        b(0) += e*inv_var;
        b(1) += mu*e*inv_var;
        b(2) += t*e*inv_var;
    }
    A(1,0) = A(0,1);
    A(2,0) = A(0,2);
    A(2,1) = A(1,2);

    // perform the linear solve
    Eigen::Vector3d x = A.fullPivLu().solve(b);

    double shift = x(0);
    double scale = x(1);
    double drift = x(2);

    sr.pore_model[strand_idx].shift = shift;
    sr.pore_model[strand_idx].scale = scale;
    sr.pore_model[strand_idx].drift = drift;

    if (scale_var) {
        double var = 0.;
        for (size_t i=0; i<raw_events.size(); i++) {
            double yi = (raw_events[i] - shift - scale*level_means[i] - drift*times[i]);
            var+= yi*yi/(level_stdvs[i]*level_stdvs[i]);
        }
        var /= raw_events.size();

        sr.pore_model[strand_idx].var   = var;
    }

    if (sr.pore_model[strand_idx].is_scaled)
        sr.pore_model[strand_idx].bake_gaussian_parameters();

    //std::cout << "Updated pore model parameters:  " << sr.pore_model[strand_idx].shift << ", " 
    //                                                << sr.pore_model[strand_idx].scale << ", " 
    //                                                << sr.pore_model[strand_idx].drift << ", " 
    //                                                << sr.pore_model[strand_idx].var   << std::endl;
}

// Update the training data with aligned events from a read
void add_aligned_events(const ModelMap& model_map,
                        const Fast5Map& name_map,
                        const faidx_t* fai,
                        const bam_hdr_t* hdr,
                        const bam1_t* record,
                        size_t read_idx,
                        int region_start,
                        int region_end,
                        size_t round,
                        ModelTrainingMap& training)
{
    // Load a squiggle read for the mapped read
    std::string read_name = bam_get_qname(record);
    std::string fast5_path = name_map.get_path(read_name);

    // load read
    SquiggleRead sr(read_name, fast5_path);

    for(size_t strand_idx = 0; strand_idx < NUM_STRANDS; ++strand_idx) {
        
        // replace model with the training model
        std::string curr_model = sr.pore_model[strand_idx].name;
        auto model_iter = model_map.find(curr_model);

        if(model_iter != model_map.end()) {
            sr.pore_model[strand_idx].update_states(model_iter->second);
        } else {
            printf("Error: model %s not found\n", curr_model.c_str());
            assert(false && "Model not found");
        }
        
        // set k
        uint32_t k = sr.pore_model[strand_idx].k;

        // Align to the new model
        EventAlignmentParameters params;
        params.sr = &sr;
        params.fai = fai;
        params.hdr = hdr;
        params.record = record;
        params.strand_idx = strand_idx;
 
        params.alphabet = mtrain_alphabet;
        params.read_idx = read_idx;
        params.region_start = region_start;
        params.region_end = region_end;
        std::vector<EventAlignment> alignment_output = align_read_to_ref(params);
        if (alignment_output.size() == 0)
            return;

        // Update pore model based on alignment
        double orig_score;
        static std::mutex print_mutex;
        if (opt::output_scores) {
            orig_score = model_score(sr, strand_idx, fai, alignment_output, 500);
            {
                std::lock_guard< std::mutex > lock(print_mutex);
                std::cout << round << " " << curr_model << " " << read_idx << " " << strand_idx << " Original " << orig_score << std::endl;
            }
        }

        if ( opt::calibrate ) {
            recalibrate_model(sr, strand_idx, alignment_output, false);

            if (opt::output_scores) {
                double rescaled_score = model_score(sr, strand_idx, fai, alignment_output, 500);
                {
                    std::lock_guard< std::mutex > lock(print_mutex);
                    std::cout << round << " " << curr_model << " " << read_idx << " " << strand_idx << " Rescaled " << rescaled_score << std::endl;
                    std::cout << round << " " << curr_model << " " << read_idx << " " << strand_idx << " Delta " << rescaled_score-orig_score << std::endl;
                }
            }
        }
        // Update model observations
        //emit_event_alignment_tsv(stdout, sr, params, alignment_output);

        // Get the training data for this model
        auto& emission_map = training[curr_model];

        for(size_t i = 0; i < alignment_output.size(); ++i) {
            const EventAlignment& ea = alignment_output[i];
            std::string model_kmer = ea.model_kmer;

            // Grab the previous/next model kmer
            // If the read is from the same strand as the reference
            // the next kmer comes from the next alignment_output (and vice-versa)
            // other the indices are swapped
            int next_stride = ea.rc ? -1 : 1;

            std::string prev_kmer = "";
            std::string next_kmer = "";

            if(i > 0 && i < alignment_output.size() - 1) {
                assert(alignment_output[i + next_stride].event_idx - ea.event_idx == 1);
                assert(alignment_output[i - next_stride].event_idx - ea.event_idx == -1);

                // check for exactly one base of movement along the reference
                if( std::abs(alignment_output[i + next_stride].ref_position - ea.ref_position) == 1) {
                    next_kmer = alignment_output[i + next_stride].model_kmer;
                }

                if( std::abs(alignment_output[i - next_stride].ref_position - ea.ref_position) == 1) {
                    prev_kmer = alignment_output[i - next_stride].model_kmer;
                }
            }

            uint32_t rank = mtrain_alphabet->kmer_rank(model_kmer.c_str(), k);
            assert(rank < emission_map.size());
            auto& kmer_summary = emission_map[rank];

            // Should we use this event for training?
            bool use_for_training = i > 5 && 
                i + 5 < alignment_output.size() &&
                alignment_output[i].hmm_state == 'M';

            static std::mutex kmer_mutex;
            if(use_for_training) {
                StateTrainingData std(sr, ea, rank, prev_kmer, next_kmer);
                {
                    std::lock_guard< std::mutex > lock(kmer_mutex);
                    kmer_summary.events.push_back(std);
                }
            }

            if(ea.hmm_state == 'M')  {
                {
                    std::lock_guard< std::mutex > lock(kmer_mutex);
                    ++kmer_summary.num_matches;
                }
            } else if(ea.hmm_state == 'E') {
                {
                    std::lock_guard< std::mutex > lock(kmer_mutex);
                    ++kmer_summary.num_stays;
                }
            }
        }
    } // for strands
}

void parse_methyltrain_options(int argc, char** argv)
{
    std::string training_target_str = "";
    bool die = false;
    for (char c; (c = getopt_long(argc, argv, shortopts, longopts, NULL)) != -1;) {
        std::istringstream arg(optarg != NULL ? optarg : "");
        switch (c) {
            case 'r': arg >> opt::reads_file; break;
            case 'g': arg >> opt::genome_file; break;
            case 'b': arg >> opt::bam_file; break;
            case '?': die = true; break;
            case 't': arg >> opt::num_threads; break;
            case 'm': arg >> opt::models_fofn; break;
            case 's': arg >> opt::out_suffix; break;
            case 'v': opt::verbose++; break;
            case 'c': opt::calibrate = 1; break;
            case OPT_STDV: model_stdv() = true; break;
            case OPT_OUT_FOFN: arg >> opt::out_fofn; break;
            case OPT_OUTPUT_SCORES: opt::output_scores = true; break;
            case OPT_TRAIN_KMERS: arg >> training_target_str; break;
            case OPT_NO_UPDATE_MODELS: opt::write_models = false; break;
            case OPT_PROGRESS: opt::progress = true; break;
            case OPT_HELP:
                std::cout << METHYLTRAIN_USAGE_MESSAGE;
                exit(EXIT_SUCCESS);
            case OPT_VERSION:
                std::cout << METHYLTRAIN_VERSION_MESSAGE;
                exit(EXIT_SUCCESS);
            case OPT_LOG_LEVEL:
                Logger::set_level_from_option(arg.str());
                break;
        }
    }

    if(argc - optind > 0) {
        opt::region = argv[optind++];
    }

    if (argc - optind > 0) {
        std::cerr << SUBPROGRAM ": too many arguments\n";
        die = true;
    }

    if(opt::num_threads <= 0) {
        std::cerr << SUBPROGRAM ": invalid number of threads: " << opt::num_threads << "\n";
        die = true;
    }

    if(opt::reads_file.empty()) {
        std::cerr << SUBPROGRAM ": a --reads file must be provided\n";
        die = true;
    }
    
    if(opt::genome_file.empty()) {
        std::cerr << SUBPROGRAM ": a --genome file must be provided\n";
        die = true;
    }

    if(opt::bam_file.empty()) {
        std::cerr << SUBPROGRAM ": a --bam file must be provided\n";
        die = true;
    }
    
    if(opt::models_fofn.empty()) {
        std::cerr << SUBPROGRAM ": a --models-fofn file must be provided\n";
        die = true;
    }

    // Parse the training target string
    if(training_target_str != "") {
        if(training_target_str == "unmethylated") {
            opt::training_target = TT_UNMETHYLATED_KMERS;
        } else if(training_target_str == "methylated") {
            opt::training_target = TT_METHYLATED_KMERS;
        } else if(training_target_str == "all") {
            opt::training_target = TT_ALL_KMERS;
        } else {
            std::cerr << SUBPROGRAM ": unknown --train-kmers string\n";
            die = true;
        }
    }

    if (die) {
        std::cout << "\n" << METHYLTRAIN_USAGE_MESSAGE;
        exit(EXIT_FAILURE);
    }

    if (not opt::region.empty()) {
        fprintf(stderr, "Region: %s\n", opt::region.c_str());
    }
}

struct Mapping_PFor_Structs
{
    struct Input
    {
        Input() { bam_rec_p = bam_init1(); }
        ~Input() { bam_destroy1(bam_rec_p); }
        bam1_t* bam_rec_p;
        size_t read_idx;
    };
    struct Chunk_Output
    {
    };
}; // struct Mapping_PFor_Structs

struct Training_PFor_Structs
{
    struct Input
    {
        std::string kmer;
        size_t ki;
    };
    struct Chunk_Output
    {
        ~Chunk_Output() {
            if (training_sink_osp()) (*training_sink_osp()) << training_os.str();
            if (summary_sink_osp()) (*summary_sink_osp()) << summary_os.str();
        }
        std::ostringstream training_os;
        std::ostringstream summary_os;
        static std::ostream*& training_sink_osp() {
            static std::ostream* _training_sink_osp = nullptr;
            return _training_sink_osp;
        }
        static std::ostream*& summary_sink_osp() {
            static std::ostream* _summary_sink_osp = nullptr;
            return _summary_sink_osp;
        }
    };
}; // struct Training_PFor_Structs

ModelMap train_one_round(const ModelMap& models, const Fast5Map& name_map, size_t round)
{
    // Initialize the training summary stats for each kmer for each model
    ModelTrainingMap model_training_data;
    for(auto model_iter = models.begin(); model_iter != models.end(); model_iter++) {
        std::vector<StateSummary> summaries(model_iter->second.get_num_states()); // one per kmer in the model
        model_training_data[model_iter->first] = summaries;
    }

    // Open the BAM and iterate over reads

    // load bam file
    htsFile* bam_fh = sam_open(opt::bam_file.c_str(), "r");
    assert(bam_fh != NULL);

    // load bam index file
    std::string index_filename = opt::bam_file + ".bai";
    hts_idx_t* bam_idx = bam_index_load(index_filename.c_str());
    assert(bam_idx != NULL);

    // read the bam header
    bam_hdr_t* hdr = sam_hdr_read(bam_fh);
    
    // load reference fai file
    faidx_t *fai = fai_load(opt::genome_file.c_str());

    hts_itr_t* itr;

    // If processing a region of the genome, only emit events aligned to this window
    int clip_start = -1;
    int clip_end = -1;

    if(opt::region.empty()) {
        // TODO: is this valid?
        itr = sam_itr_queryi(bam_idx, HTS_IDX_START, 0, 0);
    } else {

        itr = sam_itr_querys(bam_idx, hdr, opt::region.c_str());
        hts_parse_reg(opt::region.c_str(), &clip_start, &clip_end);
    }

#ifndef H5_HAVE_THREADSAFE
    if(opt::num_threads > 1) {
        fprintf(stderr, "You enabled multi-threading but you do not have a threadsafe HDF5\n");
        fprintf(stderr, "Please recompile nanopolish's built-in libhdf5 or run with -t 1\n");
        exit(1);
    }
#endif

    //
    // parallel for
    //
    std::clog << "Processing reads using " << opt::num_threads << " threads" << std::endl;
    size_t crt_read_idx = 0;
    pfor< Mapping_PFor_Structs::Input, Mapping_PFor_Structs::Chunk_Output >(
        opt::num_threads,
        10,
        // get_item
        [&] (Mapping_PFor_Structs::Input& in) {
            auto res = sam_itr_next(bam_fh, itr, in.bam_rec_p) >= 0;
            if (res) in.read_idx = crt_read_idx++;
            return res;
        },
        // process_item
        [&] (Mapping_PFor_Structs::Input& in, Mapping_PFor_Structs::Chunk_Output&) {
            bam1_t* record = in.bam_rec_p;
            size_t read_idx = in.read_idx;
            if( (record->core.flag & BAM_FUNMAP) == 0) {
                add_aligned_events(models, name_map, fai, hdr, record, read_idx, clip_start, clip_end, round, model_training_data);
            }
        },
        // progress_report
        [&] (size_t items, size_t seconds) {
            std::clog << "Processed " << std::setw(6) << std::right << items << " reads in "
                      << std::setw(6) << std::right << seconds << " seconds\r";
        },
        // progress_count
        100);
    std::clog << std::endl;

    std::stringstream training_fn;
    training_fn << opt::bam_file << ".round" << round << ".methyltrain.tsv";
    
    std::stringstream summary_fn;
    summary_fn << opt::bam_file << ".methyltrain.summary";

    std::ofstream summary_ofs(summary_fn.str());
    std::ofstream training_ofs(training_fn.str());

    // training header
    StateTrainingData::write_header(training_ofs);

    // Process the training results
    ModelMap trained_models;
    
    for(auto model_training_iter = model_training_data.begin(); 
             model_training_iter != model_training_data.end(); model_training_iter++) {
        
        // Initialize trained model from input model
        auto model_iter = models.find(model_training_iter->first);
        assert(model_iter != models.end());

        std::string model_name = model_training_iter->first;
        std::string model_short_name = get_model_short_name(model_name);

        trained_models[model_training_iter->first] = model_iter->second;
        PoreModel& new_pm = trained_models[model_training_iter->first];

        const std::vector<StateSummary>& summaries = model_training_iter->second;

        // Update means for each kmer
        uint32_t k = new_pm.k;
        //std::string kmer(k, 'A');
        //for(size_t ki = 0; ki < summaries.size(); ++ki, mtrain_alphabet->lexicographic_next(kmer)) {

        //
        // parallel for
        //
        std::clog << "Training model " << model_name << " using " << opt::num_threads << " threads" << std::endl;
        Training_PFor_Structs::Input crt_input;
        crt_input.ki = 0;
        crt_input.kmer = std::string(k, 'A');
        Training_PFor_Structs::Chunk_Output::training_sink_osp() = &training_ofs;
        Training_PFor_Structs::Chunk_Output::summary_sink_osp() = &summary_ofs;
        pfor< Training_PFor_Structs::Input, Training_PFor_Structs::Chunk_Output >(
            opt::num_threads,
            50,
            // get_item
            [&] (Training_PFor_Structs::Input& in) {
                if (crt_input.ki >= summaries.size())
                {
                    return false;
                }
                else
                {
                    in = crt_input;
                    ++crt_input.ki;
                    mtrain_alphabet->lexicographic_next(crt_input.kmer);
                    return true;
                }
            },
            // process_item
            [&] (Training_PFor_Structs::Input& in, Training_PFor_Structs::Chunk_Output& out) {
                size_t& ki = in.ki;
                std::string kmer = in.kmer;

            // write a training file
            for(size_t ei = 0; ei < summaries[ki].events.size(); ++ei) {
                summaries[ki].events[ei].write_tsv(out.training_os, model_short_name, kmer);
            }

            // write to the summary file
            out.summary_os << model_short_name << '\t'
                           << kmer << '\t'
                           << summaries[ki].num_matches << '\t'
                           << summaries[ki].num_skips << '\t'
                           << summaries[ki].num_stays << std::endl;

            bool is_m_kmer = kmer.find('M') != std::string::npos;
            bool update_kmer = opt::training_target == TT_ALL_KMERS ||
                               (is_m_kmer && opt::training_target == TT_METHYLATED_KMERS) ||
                               (!is_m_kmer && opt::training_target == TT_UNMETHYLATED_KMERS);
            if (not update_kmer or summaries[ki].events.size() < 100) {
                //continue;
                return;
            }

            ParamMixture mixture;

            // train a mixture model where a minority of k-mers aren't methylated
            
            // unmethylated component
            float um_rate = 0.05f;
            std::string um_kmer = mtrain_alphabet->unmethylate(kmer);
            size_t um_ki = mtrain_alphabet->kmer_rank(um_kmer.c_str(), k);

            mixture.log_weights.push_back(std::log(um_rate));
            mixture.params.push_back(model_iter->second.get_parameters(um_ki));

            mixture.log_weights.push_back(std::log(1 - um_rate));
            mixture.params.push_back(model_iter->second.get_parameters(ki));

            LOG("methyltrain", debug)
                << "INIT__MIX " << model_training_iter->first << '\t' << kmer << "\t["
                << std::fixed << std::setprecision(2) << std::exp(mixture.log_weights[0]) << ' '
                << mixture.params[0].level_mean << ' '
                << mixture.params[0].level_stdv << "]\t["
                << std::exp(mixture.log_weights[1]) << ' '
                << mixture.params[1].level_mean << ' '
                << mixture.params[1].level_stdv << "]" << std::endl;

            ParamMixture trained_mixture = train_gaussian_mixture(summaries[ki].events, mixture);

            LOG("methyltrain", debug)
                << "TRAIN_MIX " << model_training_iter->first << '\t' << kmer << "\t["
                << std::fixed << std::setprecision(2) << std::exp(trained_mixture.log_weights[0]) << ' '
                << trained_mixture.params[0].level_mean << ' '
                << trained_mixture.params[0].level_stdv << "]\t["
                << std::exp(trained_mixture.log_weights[1]) << ' '
                << trained_mixture.params[1].level_mean << ' '
                << trained_mixture.params[1].level_stdv << "]" << std::endl;

            new_pm.states[ki] = trained_mixture.params[1];

            if (model_stdv()) {
                ParamMixture ig_mixture;
                // weights
                ig_mixture.log_weights = trained_mixture.log_weights;
                // states
                ig_mixture.params.emplace_back(model_iter->second.get_parameters(um_ki));
                ig_mixture.params.emplace_back(trained_mixture.params[1]);
                // run training
                auto trained_ig_mixture = train_invgaussian_mixture(summaries[ki].events, ig_mixture);
                LOG("methyltrain", debug)
                    << "IG_INIT__MIX " << model_training_iter->first.c_str() << " " << kmer.c_str() << " ["
                    << std::fixed << std::setprecision(5) << ig_mixture.params[0].sd_mean << " "
                    << ig_mixture.params[1].sd_mean << "]" << std::endl
                    << "IG_TRAIN_MIX " << model_training_iter->first.c_str() << " " << kmer.c_str() << " ["
                    << trained_ig_mixture.params[0].sd_mean << " "
                    << trained_ig_mixture.params[1].sd_mean << "]" << std::endl;
                // update state
                new_pm.states[ki] = trained_ig_mixture.params[1];
<<<<<<< HEAD
                new_pm.states[ki].update_sd_stdv();
                new_pm.states[ki].update_logs();
            } // if model_stdv()
            }, // process_item
            // progress_report
            [&] (size_t items, size_t seconds) {
                std::clog << "Processed " << std::setw(6) << std::right << items << " kmers in "
                          << std::setw(6) << std::right << seconds << " seconds\r";
            },
            // progress_count
            1000); // pfor
            std::clog << std::endl;
    } // model_training_iter
=======
            }
        }
    }


    // cleanup records
    for(size_t i = 0; i < records.size(); ++i) {
        bam_destroy1(records[i]);
    }
>>>>>>> af3dbc7c

    // cleanup
    sam_itr_destroy(itr);
    bam_hdr_destroy(hdr);
    fai_destroy(fai);
    sam_close(bam_fh);
    hts_idx_destroy(bam_idx);
    return trained_models;
}

void write_models(ModelMap& models)
{
    // file-of-filenames containing the new models
    std::ofstream fofn_writer(opt::out_fofn);

    // Write the model
    for(auto model_iter = models.begin(); 
             model_iter != models.end(); model_iter++) {

        assert(!model_iter->second.model_filename.empty());
        std::string outname   =  get_model_short_name(model_iter->second.name) + opt::out_suffix;
        std::string modelname =  model_iter->first + opt::out_suffix;
        models[model_iter->first].write( outname, modelname );

        fofn_writer << outname << "\n";
    }

}

int methyltrain_main(int argc, char** argv)
{
    parse_methyltrain_options(argc, argv);
    omp_set_num_threads(opt::num_threads);

    Fast5Map name_map(opt::reads_file);
    ModelMap models = read_models_fofn(opt::models_fofn);
    
    // Set the alphabet for this run to be the alphabet for the first model
    assert(!models.empty());
    mtrain_alphabet = models.begin()->second.pmalphabet;

    const size_t TRAINING_ROUNDS = 5;
    for(size_t round = 0; round < TRAINING_ROUNDS; round++) {
        fprintf(stderr, "Starting round %zu\n", round);
        ModelMap trained_models = train_one_round(models, name_map, round);
        if(opt::write_models) {
            write_models(trained_models);
        }
        models = trained_models;
    }
    return EXIT_SUCCESS;
}
<|MERGE_RESOLUTION|>--- conflicted
+++ resolved
@@ -767,9 +767,6 @@
                     << trained_ig_mixture.params[1].sd_mean << "]" << std::endl;
                 // update state
                 new_pm.states[ki] = trained_ig_mixture.params[1];
-<<<<<<< HEAD
-                new_pm.states[ki].update_sd_stdv();
-                new_pm.states[ki].update_logs();
             } // if model_stdv()
             }, // process_item
             // progress_report
@@ -781,17 +778,6 @@
             1000); // pfor
             std::clog << std::endl;
     } // model_training_iter
-=======
-            }
-        }
-    }
-
-
-    // cleanup records
-    for(size_t i = 0; i < records.size(); ++i) {
-        bam_destroy1(records[i]);
-    }
->>>>>>> af3dbc7c
 
     // cleanup
     sam_itr_destroy(itr);
