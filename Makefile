#

# Sub directories containing source code, except for the main programs
SUBDIRS := src src/hmm src/thirdparty src/thirdparty/scrappie src/common src/alignment src/pore_model src/cuda_kernels

#
# Set libraries, paths, flags and options
#

#Basic flags every build needs
<<<<<<< HEAD
LIBS=-lz
CXXFLAGS ?= -O3
=======
LIBS = -lz
CXXFLAGS ?= -g -O3
>>>>>>> f1de7463
CXXFLAGS += -std=c++11 -fopenmp -fsigned-char
CFLAGS ?= -std=c99 -O3
CXX ?= g++
CC ?= gcc
NVCC = nvcc
NVCCFLAGS ?= -std=c++11 -I. -I/usr/local/cuda-9.0include -O3 -use_fast_math --default-stream per-thread -restrict
CURTFLAGS ?= -L/usr/local/cuda-9.0/lib64 -lcudart

# Change the value of HDF5, EIGEN, or HTS below to any value to disable compilation of bundled code
HDF5 ?= install
EIGEN ?= install
HTS ?= install

# Check operating system, OSX doesn't have -lrt
UNAME_S := $(shell uname -s)
ifeq ($(UNAME_S),Linux)
    LIBS += -lrt
endif

# Default to automatically installing hdf5
ifeq ($(HDF5), install)
    H5_LIB = ./lib/libhdf5.a
    H5_INCLUDE = -I./include
    LIBS += -ldl
else
    # Use system-wide hdf5
    H5_LIB =
    H5_INCLUDE =
    LIBS += -lhdf5
endif

# Default to automatically installing EIGEN
ifeq ($(EIGEN), install)
    EIGEN_CHECK = eigen/INSTALL
else
    # Use system-wide eigen
    EIGEN_CHECK =
endif

# Default to build and link the libhts submodule
ifeq ($(HTS), install)
    HTS_LIB = ./htslib/libhts.a
    HTS_INCLUDE = -I./htslib
else
    # Use system-wide htslib
    HTS_LIB =
    HTS_INCLUDE =
    LIBS += -lhts
endif

# Include the header-only fast5 library
FAST5_INCLUDE = -I./fast5/include

# Include the header-only eigen library
EIGEN_INCLUDE = -I./eigen/

# Include the src subdirectories
NP_INCLUDE = $(addprefix -I./, $(SUBDIRS))

CUDA_INCLUDE=-I/usr/local/cuda-9.0/include

# Add include flags
CPPFLAGS += $(H5_INCLUDE) $(HTS_INCLUDE) $(FAST5_INCLUDE) $(NP_INCLUDE) $(EIGEN_INCLUDE) $(CUDA_INCLUDE)

# Main programs to build
PROGRAM = nanopolish
TEST_PROGRAM = nanopolish_test

.PHONY: all
all: $(PROGRAM) $(TEST_PROGRAM)

#
# Build libhts
#
htslib/libhts.a:
	cd htslib && make || exit 255

#
# If this library is a dependency the user wants HDF5 to be downloaded and built.
#
lib/libhdf5.a:
	if [ ! -e hdf5-1.8.14.tar.gz ]; then \
		wget https://support.hdfgroup.org/ftp/HDF5/releases/hdf5-1.8/hdf5-1.8.14/src/hdf5-1.8.14.tar.gz; \
	fi
	tar -xzf hdf5-1.8.14.tar.gz || exit 255
	cd hdf5-1.8.14 && \
		./configure --enable-threadsafe --prefix=`pwd`/.. && \
		make && make install

# Download and install eigen if not already downloaded
eigen/INSTALL:
	if [ ! -e 3.2.5.tar.bz2 ]; then \
		wget http://bitbucket.org/eigen/eigen/get/3.2.5.tar.bz2; \
	fi
	tar -xjf 3.2.5.tar.bz2 || exit 255
	mv eigen-eigen-bdd17ee3b1b3 eigen || exit 255

#
# Source files
#

# Find the source files by searching subdirectories
CPP_SRC := $(foreach dir, $(SUBDIRS), $(wildcard $(dir)/*.cpp))
CU_SRC := $(foreach dir, $(SUBDIRS), $(wildcard $(dir)/*.cu))
C_SRC := $(foreach dir, $(SUBDIRS), $(wildcard $(dir)/*.c))
EXE_SRC = src/main/nanopolish.cpp src/test/nanopolish_test.cpp

# Automatically generated object names
<<<<<<< HEAD
CPP_OBJ=$(CPP_SRC:.cpp=.o)
C_OBJ=$(C_SRC:.c=.o)
CU_OBJ=$(CU_SRC:.cu=.o)

.SUFFIXES: .cu
=======
CPP_OBJ = $(CPP_SRC:.cpp=.o)
C_OBJ = $(C_SRC:.c=.o)
>>>>>>> f1de7463

# Generate dependencies
.PHONY: depend
depend: .depend

.depend: $(CPP_SRC) $(C_SRC) $(CU_SRC) $(EXE_SRC) $(H5_LIB) $(EIGEN_CHECK)
	rm -f ./.depend
	$(CXX) $(CXXFLAGS) $(CPPFLAGS) -MM $(CPP_SRC) $(C_SRC) > ./.depend;

include .depend

# Compile objects
.cpp.o:
	$(CXX) -o $@ -c $(CXXFLAGS) $(CPPFLAGS) -fPIC $<

.c.o:
	$(CC) -o $@ -c $(CFLAGS) $(CPPFLAGS) $(H5_INCLUDE) -fPIC $<

.cu.o:
	$(NVCC) -o $@ -c $(NVCCFLAGS) $(CPPFLAGS) $<

# Link main executable
$(PROGRAM): src/main/nanopolish.o $(CU_OBJ) $(CPP_OBJ) $(C_OBJ) $(HTS_LIB) $(H5_LIB) $(EIGEN_CHECK)
	$(CXX) -o $@ $(CXXFLAGS) $(CPPFLAGS) -fPIC $< $(CPP_OBJ) $(CU_OBJ) $(C_OBJ) $(HTS_LIB) $(H5_LIB) $(LIBS) $(LDFLAGS) $(CURTFLAGS)

# Link test executable
$(TEST_PROGRAM): src/test/nanopolish_test.o $(CPP_OBJ) $(CU_OBJ) $(C_OBJ) $(HTS_LIB) $(H5_LIB)
	$(CXX) -o $@ $(CXXFLAGS) $(CPPFLAGS) -fPIC $< $(CPP_OBJ) $(CU_OBJ) $(C_OBJ) $(HTS_LIB) $(H5_LIB) $(LIBS) $(LDFLAGS) $(CURTFLAGS)

.PHONY: test
test: $(TEST_PROGRAM)
	./$(TEST_PROGRAM)

.PHONY: clean
clean:
<<<<<<< HEAD
	rm -f $(PROGRAM) $(TEST_PROGRAM) $(CPP_OBJ) $(CU_OBJ) $(C_OBJ) src/main/nanopolish.o src/test/nanopolish_test.o
=======
	rm -f $(PROGRAM) $(TEST_PROGRAM) $(CPP_OBJ) $(C_OBJ) \
		src/main/nanopolish.o src/test/nanopolish_test.o
>>>>>>> f1de7463
<|MERGE_RESOLUTION|>--- conflicted
+++ resolved
@@ -8,13 +8,8 @@
 #
 
 #Basic flags every build needs
-<<<<<<< HEAD
-LIBS=-lz
-CXXFLAGS ?= -O3
-=======
 LIBS = -lz
 CXXFLAGS ?= -g -O3
->>>>>>> f1de7463
 CXXFLAGS += -std=c++11 -fopenmp -fsigned-char
 CFLAGS ?= -std=c99 -O3
 CXX ?= g++
@@ -123,16 +118,11 @@
 EXE_SRC = src/main/nanopolish.cpp src/test/nanopolish_test.cpp
 
 # Automatically generated object names
-<<<<<<< HEAD
 CPP_OBJ=$(CPP_SRC:.cpp=.o)
 C_OBJ=$(C_SRC:.c=.o)
 CU_OBJ=$(CU_SRC:.cu=.o)
 
 .SUFFIXES: .cu
-=======
-CPP_OBJ = $(CPP_SRC:.cpp=.o)
-C_OBJ = $(C_SRC:.c=.o)
->>>>>>> f1de7463
 
 # Generate dependencies
 .PHONY: depend
@@ -168,9 +158,5 @@
 
 .PHONY: clean
 clean:
-<<<<<<< HEAD
 	rm -f $(PROGRAM) $(TEST_PROGRAM) $(CPP_OBJ) $(CU_OBJ) $(C_OBJ) src/main/nanopolish.o src/test/nanopolish_test.o
-=======
-	rm -f $(PROGRAM) $(TEST_PROGRAM) $(CPP_OBJ) $(C_OBJ) \
-		src/main/nanopolish.o src/test/nanopolish_test.o
->>>>>>> f1de7463
+		src/main/nanopolish.o src/test/nanopolish_test.o